--- conflicted
+++ resolved
@@ -77,14 +77,9 @@
  *      NComponents: Number of connected components of the optimal policy
  *
  */
-<<<<<<< HEAD
 
-void Howard(const std::vector<std::vector<int>>& ij,
-            const std::vector<std::vector<CDouble>>& A,
-=======
 void Howard(const std::vector<int> &ij,
             const std::vector<CDouble> &A,
->>>>>>> 30c1e2cf
             int nr_nodes,
             int nr_arcs,
             std::shared_ptr<std::vector<CDouble>> *chi,
